<!DOCTYPE html>
<html lang="en">
<head>
  <meta charset="UTF-8">
  <meta name="viewport" content="width=device-width, initial-scale=1.0">
  <meta name="description" content="Official site of TheBadGuyHimself – underground DJ and producer." />
  <title>Home | TheBadGuyHimself</title>
  <link rel="stylesheet" href="assets/css/style.css">
  <link href="https://fonts.googleapis.com/css2?family=Orbitron:wght@600&family=Inter&display=swap" rel="stylesheet">
  <script defer src="assets/js/main.js"></script>
</head>
<body>
  <header>
    <nav class="navbar">
      <div class="logo">BaddBeats</div>
      <ul class="nav-links">
        <li><a href="index.html">Home</a></li>
        <li><a href="about.html">About</a></li>
        <li><a href="music.html">Music</a></li>
        <li><a href="gallery.html">Gallery</a></li>
        <li><a href="bookings.html">Bookings</a></li>
        <li><a href="contact.html">Contact</a></li>
      </ul>
    </nav>
  </header>

  <section class="hero">
    <img src="https://via.placeholder.com/1200x800?text=TheBadGuy" alt="TheBadGuyHimself performing" class="hero-bg">
    <div class="overlay">
      <h1>BADDBEATS by THEBADGUYHIMSELF</h1>
      <p class="tagline">High-energy underground techno and hardstyle</p>
      <div class="cta-buttons">
        <a href="music.html" class="btn">🎧 Listen to Mixes</a>
        <a href="gallery.html" class="btn">📸 View Gallery</a>
        <a href="bookings.html" class="btn">📩 Book Now</a>
      </div>
    </div>
  </section>

  <main>
    <section class="intro">
      <h2>Who is TheBadGuyHimself?</h2>
      <p>With over 4 years of electrifying dancefloors, he blends explosive techno, rawstyle bangers, and seamless transitions to keep crowds locked in the groove.</p>
    </section>

    <section class="featured-mix">
      <h2>🔥 Featured Mix</h2>
      <iframe width="100%" height="300" scrolling="no" frameborder="no" allow="autoplay" src="https://w.soundcloud.com/player/?url=https%3A//api.soundcloud.com/playlists/2019398421&color=%23ff5500&auto_play=false&hide_related=false&show_comments=true&show_user=true&show_reposts=false&show_teaser=true&visual=true"></iframe>
      <div style="font-size: 10px; color: #cccccc; line-break: anywhere; word-break: normal; overflow: hidden; white-space: nowrap; text-overflow: ellipsis; font-family: Interstate,Lucida Grande,Lucida Sans Unicode,Lucida Sans,Garuda,Verdana,Tahoma,sans-serif; font-weight: 100;">
        <a href="https://soundcloud.com/thebadguyhimself" title="TBGxTheBadGuy" target="_blank" style="color: #cccccc; text-decoration: none;">TBGxTheBadGuy</a> ·
        <a href="https://soundcloud.com/thebadguyhimself/sets/house-mixes-2025" title="House mixes 2025" target="_blank" style="color: #cccccc; text-decoration: none;">House mixes 2025</a>
      </div>
    </section>

<<<<<<< HEAD
    <section class="video-section">
      <div class="video-embed">
        <h2>Latest Videos</h2>
        <iframe
          width="560"
          height="315"
          src="https://www.youtube.com/embed?listType=user_uploads&amp;list=TheBadGuyHimself"
          title="Latest Videos playlist"
          loading="lazy"
          frameborder="0"
          allow="accelerometer; autoplay; clipboard-write; encrypted-media; gyroscope; picture-in-picture"
          allowfullscreen>
        </iframe>
      </div>
    </section>
=======
      <section class="featured-mix">
        <h2>🔥 Featured Mix</h2>
        <iframe width="100%" height="300" scrolling="no" allow="autoplay" src="https://w.soundcloud.com/player/?url=https%3A//api.soundcloud.com/playlists/2019398421&color=%23ff5500&auto_play=false&hide_related=false&show_comments=true&show_user=true&show_reposts=false&show_teaser=true&visual=true"></iframe>
        <div class="sc-credit"><a href="https://soundcloud.com/thebadguyhimself" title="TBGxTheBadGuy" target="_blank">TBGxTheBadGuy</a> &middot; <a href="https://soundcloud.com/thebadguyhimself/sets/house-mixes-2025" title="House mixes 2025" target="_blank">House mixes 2025</a></div>
      </section>
>>>>>>> a4d8bee4

    <section class="ai-chat">
      <h2>🎤 Ask the DJ</h2>
      <p>Curious about TheBadGuyHimself's setup, vibe, or availability? Ask below!</p>
      <textarea id="userInput" placeholder="Type your question..."></textarea>
      <button onclick="askDJ()">Ask</button>
      <pre id="aiResponse"></pre>
    </section>
  </main>

  <footer>
    <p>&copy; 2025 TheBadGuyHimself</p>
    <a href="contact.html">Contact</a>
  </footer>

  <script>
    async function askDJ() {
      const input = document.getElementById('userInput').value;
      const responseBox = document.getElementById('aiResponse');
      responseBox.textContent = 'Thinking...';
      try {
        const res = await fetch('/api/ask', {
          method: 'POST',
          headers: { 'Content-Type': 'application/json' },
          body: JSON.stringify({ question: input })
        });
        const data = await res.json();
        responseBox.textContent = data.choices?.[0]?.message?.content || 'No response';
      } catch (err) {
        responseBox.textContent = 'Error connecting to AI.';
      }
    }
  </script>
</body>
</html><|MERGE_RESOLUTION|>--- conflicted
+++ resolved
@@ -51,8 +51,6 @@
         <a href="https://soundcloud.com/thebadguyhimself/sets/house-mixes-2025" title="House mixes 2025" target="_blank" style="color: #cccccc; text-decoration: none;">House mixes 2025</a>
       </div>
     </section>
-
-<<<<<<< HEAD
     <section class="video-section">
       <div class="video-embed">
         <h2>Latest Videos</h2>
@@ -68,14 +66,7 @@
         </iframe>
       </div>
     </section>
-=======
-      <section class="featured-mix">
-        <h2>🔥 Featured Mix</h2>
-        <iframe width="100%" height="300" scrolling="no" allow="autoplay" src="https://w.soundcloud.com/player/?url=https%3A//api.soundcloud.com/playlists/2019398421&color=%23ff5500&auto_play=false&hide_related=false&show_comments=true&show_user=true&show_reposts=false&show_teaser=true&visual=true"></iframe>
-        <div class="sc-credit"><a href="https://soundcloud.com/thebadguyhimself" title="TBGxTheBadGuy" target="_blank">TBGxTheBadGuy</a> &middot; <a href="https://soundcloud.com/thebadguyhimself/sets/house-mixes-2025" title="House mixes 2025" target="_blank">House mixes 2025</a></div>
-      </section>
->>>>>>> a4d8bee4
-
+      
     <section class="ai-chat">
       <h2>🎤 Ask the DJ</h2>
       <p>Curious about TheBadGuyHimself's setup, vibe, or availability? Ask below!</p>
