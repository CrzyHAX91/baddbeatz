--- conflicted
+++ resolved
@@ -54,27 +54,11 @@
     <section class="video-section">
       <div class="video-embed">
         <h2>Latest Videos</h2>
-<<<<<<< HEAD
         <iframe width="560" height="315" src="https://www.youtube.com/embed?listType=user_uploads&amp;list=TheBadGuyHimself" title="YouTube playlist" frameborder="0" allow="accelerometer; autoplay; clipboard-write; encrypted-media; gyroscope; picture-in-picture" allowfullscreen></iframe>
       </div>
     </section>
    <section class="ai-chat">
-=======
-        <iframe
-          width="560"
-          height="315"
-          src="https://www.youtube.com/embed?listType=user_uploads&amp;list=TheBadGuyHimself"
-          title="Latest Videos playlist"
-          loading="lazy"
-          frameborder="0"
-          allow="accelerometer; autoplay; clipboard-write; encrypted-media; gyroscope; picture-in-picture"
-          allowfullscreen>
-        </iframe>
-      </div>
-    </section>
-      
-    <section class="ai-chat">
->>>>>>> e93f0eb9
+
       <h2>🎤 Ask the DJ</h2>
       <p>Curious about TheBadGuyHimself's setup, vibe, or availability? Ask below!</p>
       <textarea id="userInput" placeholder="Type your question..."></textarea>
