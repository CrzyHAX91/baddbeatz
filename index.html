--- conflicted
+++ resolved
@@ -51,20 +51,13 @@
         <a href="https://soundcloud.com/thebadguyhimself/sets/house-mixes-2025" title="House mixes 2025" target="_blank" style="color: #cccccc; text-decoration: none;">House mixes 2025</a>
       </div>
     </section>
-<<<<<<< HEAD
+
       <section class="featured-mix">
         <h2>🔥 Featured Mix</h2>
         <iframe width="100%" height="300" scrolling="no" allow="autoplay" src="https://w.soundcloud.com/player/?url=https%3A//api.soundcloud.com/playlists/2019398421&color=%23ff5500&auto_play=false&hide_related=false&show_comments=true&show_user=true&show_reposts=false&show_teaser=true&visual=true"></iframe>
         <div class="sc-credit"><a href="https://soundcloud.com/thebadguyhimself" title="TBGxTheBadGuy" target="_blank">TBGxTheBadGuy</a> &middot; <a href="https://soundcloud.com/thebadguyhimself/sets/house-mixes-2025" title="House mixes 2025" target="_blank">House mixes 2025</a></div>
       </section>
-=======
 
-    <section class="video-section">
-      <h2>🎬 Latest Videos</h2>
-      <iframe width="560" height="315" src="https://www.youtube.com/embed?listType=user_uploads&amp;list=TheBadGuyHimself" title="YouTube playlist" frameborder="0" allow="accelerometer; autoplay; clipboard-write; encrypted-media; gyroscope; picture-in-picture" allowfullscreen></iframe>
-    </section>
-
->>>>>>> 6dd1c0de
     <section class="ai-chat">
       <h2>🎤 Ask the DJ</h2>
       <p>Curious about TheBadGuyHimself's setup, vibe, or availability? Ask below!</p>
