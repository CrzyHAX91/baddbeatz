<<<<<<< HEAD
name = "baddbeatz1-0"
=======
# wrangler.toml
name = "baddbeatzv1"
>>>>>>> 4438ada3
compatibility_date = "2025-05-21"
main = "workers-site/index.js"

[site]
bucket = "./"
routes = [
  { pattern = "www.baddbeatz.nl", custom_domain = true }
]<|MERGE_RESOLUTION|>--- conflicted
+++ resolved
@@ -1,9 +1,9 @@
-<<<<<<< HEAD
-name = "baddbeatz1-0"
-=======
+name = "baddbeatzv1"
+type = "webpack"
+workers_dev = true
+
 # wrangler.toml
 name = "baddbeatzv1"
->>>>>>> 4438ada3
 compatibility_date = "2025-05-21"
 main = "workers-site/index.js"
 
