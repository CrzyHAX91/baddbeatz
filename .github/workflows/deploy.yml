--- conflicted
+++ resolved
@@ -44,16 +44,10 @@
       with:
         node-version: ${{ env.NODE_VERSION }}
         cache: 'npm'
-<<<<<<< HEAD
+        feature/critical-security-fixes
         cache-dependency-path: 'package-lock.json'
 
     - name: Install dependencies
-=======
-        cache-dependency-path: |
-          baddbeatz/package-lock.json
-    
-    - name: Install Node dependencies
->>>>>>> 75a82a75
       run: |
         echo "🔧 Installing Node.js dependencies..."
         npm ci
@@ -66,7 +60,7 @@
 
     - name: Run tests and linting
       run: |
-<<<<<<< HEAD
+        feature/critical-security-fixes
         echo "🧪 Running tests and linting..."
         npm run lint || echo "⚠️ Linting completed with warnings"
         npm run test || echo "⚠️ Tests completed with warnings"
@@ -189,34 +183,7 @@
         fi
         
         # Ensure we have an index.html
-=======
-        mkdir -p docs
-        echo "Copying HTML files..."
-        cp baddbeatz/*.html docs/ 2>/dev/null || true
-        if [ -d "baddbeatz/assets" ]; then
-          echo "Copying assets directory..."
-          cp -r baddbeatz/assets docs/
-        fi
-        for file in robots.txt sitemap.xml CNAME manifest.json service-worker.js offline.html favicon.ico; do
-          if [ -f "baddbeatz/$file" ]; then
-            echo "Copying $file..."
-            cp "baddbeatz/$file" docs/;
-          fi
-        done
-        if [ -d "baddbeatz/data" ]; then
-          echo "Copying data directory..."
-          cp -r baddbeatz/data docs/
-        fi
-        if [ -f "baddbeatz/scripts/build-docs.cjs" ]; then
-          echo "Running build script..."
-          cd baddbeatz && node scripts/build-docs.cjs || true
-          cd ..
-        fi
-        if [ ! -f "docs/index.html" ] && [ -f "baddbeatz/index.html" ]; then
-          echo "Copying index.html as fallback..."
-          cp baddbeatz/index.html docs/
-        fi
->>>>>>> 75a82a75
+
         if [ ! -f "docs/index.html" ]; then
           echo "Creating fallback index.html for GitHub Pages..."
           cat > docs/index.html << 'EOF'
@@ -249,34 +216,12 @@
         </html>
         EOF
         fi
-<<<<<<< HEAD
+        feature/critical-security-fixes
         
         echo "✅ GitHub Pages content prepared"
         echo "Contents:"
         ls -la docs/
-
-=======
-    
-    - name: Validate build
-      run: |
-        echo "Validating build output..."
-        if [ ! -f "docs/index.html" ]; then
-          echo "❌ Error: index.html not found"
-          exit 1
-        fi
-        if [ ! -d "docs/assets" ]; then
-          echo "⚠️ Warning: assets directory not found"
-        fi
-        if [ ! -f "docs/robots.txt" ]; then
-          echo "⚠️ Warning: robots.txt not found"
-        fi
-        echo "✅ Build validation completed"
-        echo "Contents of docs directory:"
-        ls -la docs/
-        echo "Total files in docs:"
-        find docs -type f | wc -l
-    
->>>>>>> 75a82a75
+        
     - name: Setup Pages
       uses: actions/configure-pages@v4
 
