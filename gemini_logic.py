--- conflicted
+++ resolved
@@ -5,13 +5,8 @@
 
 
 def ask(question: str, api_key: str | None = None):
-<<<<<<< HEAD
+  # codex/update-testing-section-in-readme
     """Query the Gemini API and return the response JSON."""
-
-=======
-  # codex/update-requirements.txt-with-requests
-    """Query the Gemini API and return the response text."""
->>>>>>> cb71a418
     api_key = api_key or os.getenv("GEMINI_API_KEY")
     if not api_key:
         raise ValueError("GEMINI_API_KEY is not set")
