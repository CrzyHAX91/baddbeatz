aiohappyeyeballs==2.8.0
aiohttp==3.14.0
aiosignal==1.4.0
annotated-types==0.9.0
async-timeout==5.4.0
attrs==23.2.0
blinker==1.8.2
cachetools==5.3.3
certifi==2025.7.17
charset-normalizer==3.4.3
click==8.2.1
colorama==0.4.7
flask==3.0.3
flask-sqlalchemy==3.1.1
frozenlist==1.7.1
google-ai-generativelanguage==0.8.2
google-api-core[grpc]==2.26.0
google-api-python-client==2.111.0
google-auth==2.28.2
google-auth-httplib2==0.2.0
google-generativeai==0.10.2
googleapis-common-protos==1.63.2
greenlet==3.0.3
grpcio==1.64.0
grpcio-status==1.71.2
gunicorn==21.2.0
httplib2==0.22.0
idna==3.7
itsdangerous==2.2.0
jinja2==3.1.4
markupsafe==3.1.3
multidict==6.0.5
openai==1.30.4
packaging==24.1
propcache==0.3.2
<<<<<<< HEAD
proto-plus==1.23.0
protobuf==5.27.0
psycopg2-binary==2.9.9
=======
    # via
    #   aiohttp
    #   yarl
proto-plus==1.26.1
    # via
    #   google-ai-generativelanguage
    #   google-api-core
protobuf==5.29.5
    # via
    #   google-ai-generativelanguage
    #   google-api-core
    #   google-generativeai
    #   googleapis-common-protos
    #   grpcio-status
    #   proto-plus
>>>>>>> d7cbe2b0
pyasn1==0.6.1
pyasn1-modules==0.4.2
pydantic==2.11.7
pydantic-core==2.33.2
pyparsing==3.2.3
python-dotenv==1.0.1
requests==2.32.4
rsa==4.9.1
sqlalchemy==2.0.29
tqdm==4.66.4
typing-extensions==4.12.2
typing-inspection==0.9.0
uritemplate==4.2.0
urllib3==2.2.1
werkzeug==3.0.3
yarl==1.9.4
authlib==1.3.1
    # via OAuth2 authentication support
requests-oauthlib==1.3.1
    # via OAuth2 authentication support
<|MERGE_RESOLUTION|>--- conflicted
+++ resolved
@@ -33,11 +33,6 @@
 openai==1.30.4
 packaging==24.1
 propcache==0.3.2
-<<<<<<< HEAD
-proto-plus==1.23.0
-protobuf==5.27.0
-psycopg2-binary==2.9.9
-=======
     # via
     #   aiohttp
     #   yarl
@@ -53,7 +48,6 @@
     #   googleapis-common-protos
     #   grpcio-status
     #   proto-plus
->>>>>>> d7cbe2b0
 pyasn1==0.6.1
 pyasn1-modules==0.4.2
 pydantic==2.11.7
