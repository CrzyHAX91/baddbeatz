<html lang="en">
<head>
  <meta charset="UTF-8">
  <meta name="viewport" content="width=device-width, initial-scale=1.0">
  <meta name="description" content="Stream TheBadGuyHimself's latest mixes and tracks." />
  <title>Music | TheBadGuy</title>
  <link rel="stylesheet" href="assets/css/style.css">
  <link href="https://fonts.googleapis.com/css2?family=Orbitron:wght@600&family=Inter&display=swap" rel="stylesheet">
</head>
<body>
  <header>
    <nav class="navbar">
      <div class="logo">BaddBeats</div>
      <ul class="nav-links">
        <li><a href="index.html">Home</a></li>
        <li><a href="about.html">About</a></li>
        <li><a href="music.html">Music</a></li>
        <li><a href="gallery.html">Gallery</a></li>
        <li><a href="bookings.html">Bookings</a></li>
        <li><a href="contact.html">Contact</a></li>
      </ul>
    </nav>
  </header>
  <main class="music-section">
    <h1>Latest Mixes</h1>
    <div class="music-grid">
      <div>
        <iframe
          width="100%"
          height="300"
          scrolling="no"
          allow="autoplay"
          src="https://w.soundcloud.com/player/?url=https%3A//api.soundcloud.com/playlists/2019398421&color=%23ff5500&auto_play=false&hide_related=false&show_comments=true&show_user=true&show_reposts=false&show_teaser=true&visual=true">
        </iframe>
        <div class="sc-credit">
          <a href="https://soundcloud.com/thebadguyhimself" title="TBGxTheBadGuy" target="_blank">TBGxTheBadGuy</a>
          &middot;
          <a href="https://soundcloud.com/thebadguyhimself/sets/house-mixes-2025" title="House mixes 2025" target="_blank">House mixes 2025</a>
        </div>
      </div>
      <div>
        <iframe
          width="100%"
          height="166"
          scrolling="no"
          allow="autoplay"
          src="https://w.soundcloud.com/player/?url=https%3A//api.soundcloud.com/tracks/2094603729&color=%23ff5500&auto_play=false&show_user=true">
        </iframe>
        <div class="sc-credit">
          <a href="https://soundcloud.com/thebadguyhimself" title="TBGxTheBadGuy" target="_blank">TBGxTheBadGuy</a>
          &middot;
          <a href="https://soundcloud.com/thebadguyhimself" target="_blank">Track on SoundCloud</a>
        </div>
<<<<<<< HEAD
      </div>
=======
>>>>>>> 0d486e13
    </div>
  </main>
  <footer>
    <p>&copy; 2025 TheBadGuy / BaddBeats. All rights reserved.</p>
  </footer>
</body>
</html><|MERGE_RESOLUTION|>--- conflicted
+++ resolved
@@ -50,11 +50,8 @@
           <a href="https://soundcloud.com/thebadguyhimself" title="TBGxTheBadGuy" target="_blank">TBGxTheBadGuy</a>
           &middot;
           <a href="https://soundcloud.com/thebadguyhimself" target="_blank">Track on SoundCloud</a>
-        </div>
-<<<<<<< HEAD
       </div>
-=======
->>>>>>> 0d486e13
+
     </div>
   </main>
   <footer>
