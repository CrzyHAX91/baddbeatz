--- conflicted
+++ resolved
@@ -24,7 +24,6 @@
   <main class="music-section">
     <h1>Latest Mixes</h1>
     <div class="music-grid">
-<<<<<<< HEAD
       <div>
         <iframe
           width="100%"
@@ -52,30 +51,6 @@
           &middot;
           <a href="https://soundcloud.com/thebadguyhimself" target="_blank">Track on SoundCloud</a>
         </div>
-      </div>
-=======
-      <iframe
-        width="100%"
-        height="300"
-        scrolling="no"
-        frameborder="no"
-        allow="autoplay"
-        src="https://w.soundcloud.com/player/?url=https%3A//api.soundcloud.com/playlists/2019398421&color=%23ff5500&auto_play=false&hide_related=false&show_comments=true&show_user=true&show_reposts=false&show_teaser=true&visual=true">
-      </iframe>
-      <iframe
-        width="100%"
-        height="166"
-        scrolling="no"
-        frameborder="no"
-        allow="autoplay"
-        src="https://w.soundcloud.com/player/?url=https%3A//api.soundcloud.com/tracks/2094603729&color=%23ff5500&auto_play=false&show_user=true">
-      </iframe>
-    </div>
-    <div class="sc-credit">
-      <a href="https://soundcloud.com/thebadguyhimself" title="TBGxTheBadGuy" target="_blank" rel="noopener noreferrer">TBGxTheBadGuy</a>
-      &middot;
-      <a href="https://soundcloud.com/thebadguyhimself/sets/house-mixes-2025" title="House mixes 2025" target="_blank" rel="noopener noreferrer">House mixes 2025</a>
->>>>>>> 6dd1c0de
     </div>
   </main>
   <footer>
