--- conflicted
+++ resolved
@@ -102,18 +102,11 @@
   margin-top: 2rem;
 }
 
-<<<<<<< HEAD
 .music-grid > div {
   display: flex;
   flex-direction: column;
 }
 
-=======
->>>>>>> 6dd1c0de
-.music-grid iframe {
-  width: 100%;
-  border: none;
-}
 
 /* SoundCloud credit text */
 .sc-credit {
