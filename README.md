--- conflicted
+++ resolved
@@ -107,13 +107,6 @@
 
 You can override the default port by setting the `PORT` environment variable.
 
-<<<<<<< HEAD
-
-
-## GitHub Pages Option
-
-If you prefer using GitHub Pages, place the site files inside a `docs/` folder and enable Pages from that directory (see `DEPLOYMENT_GITHUB.md`). The `/api/ask` worker should still be deployed on Cloudflare or another serverless platform so the chat feature continues to function.
-=======
 ### Running Tests
 
 - JavaScript tests:
@@ -127,4 +120,8 @@
 ```bash
 pytest
 ```
->>>>>>> 0ea585fe
+
+
+## GitHub Pages Option
+
+If you prefer using GitHub Pages, place the site files inside a `docs/` folder and enable Pages from that directory (see `DEPLOYMENT_GITHUB.md`). The `/api/ask` worker should still be deployed on Cloudflare or another serverless platform so the chat feature continues to function.