# BaddBeatz Website - TheBadGuy (TBG)

This is the static portfolio website for **TheBadGuy (TBG)** – a high-energy underground DJ blending house, techno, hardstyle, and uptempo styles. This site is built to be deployed on **GitHub Pages**.

---

## 🚀 Project Structure

```
baddbeatz/
├── index.html
├── about.html
├── music.html
├── gallery.html
├── bookings.html
├── contact.html
└── assets/
    ├── css/
    │   └── style.css
    ├── js/
    │   └── main.js
    ├── images/
```

---

## 📦 Dependencies
---

## 🌐 Deploy to GitHub Pages

**Prerequisites:** This project uses the GitHub Actions workflow at `.github/workflows/pages.yml` to build the `docs` directory and publish it automatically.

1. Push your changes to the `main` branch.
2. Enable GitHub Pages in the repository settings and choose **GitHub Actions** as the source.
3. Once the workflow finishes, visit the URL shown in the job output to view your site.


---

## 📬 Booking Form Setup

1. Go to [Formspree](https://formspree.io)
2. Create a form and copy your **form ID**
3. Replace the action URL in `bookings.html`:

```html
<form action="https://formspree.io/f/YOUR_ID_HERE" method="POST">
```

---

## 🎯 SEO & Meta Tags (Included)

- Page titles and descriptions are defined per page
- Basic accessibility tags and alt-texts are included

---

## 🎨 Style & Fonts

- Fonts: [Orbitron](https://fonts.google.com/specimen/Orbitron) (headings), [Inter](https://fonts.google.com/specimen/Inter) (body)
- Theme: Dark neon aesthetic with bold accent colors
- Animations will be added in `/assets/js/main.js`

---

## ✅ To Do / Enhancements

- Add scroll animations
- Add hover effects (glow / pulse)
- Optimize images with WebP support
- Social preview meta tags (Open Graph / Twitter Cards)

---


## 🤖 AI Chat Setup

The homepage chat feature sends questions to a Cloudflare Worker endpoint.
Before you deploy the worker, provide your OpenAI API key as a secret so it can
contact the API:

```bash
wrangler secret put OPENAI_API_KEY
```

You can also set `OPENAI_API_KEY` in the Cloudflare dashboard. The key is not
stored in `wrangler.toml` to keep credentials out of version control. The
frontend calls `/api/ask`, which the worker proxies to OpenAI.


## 🛠 Local Development

Install the project dependencies:

```bash
npm ci
pip install -r requirements-dev.txt
```

Start the local development server:

```bash
python3 server.py
```

You can override the default port by setting the `PORT` environment variable.

### Running Tests

- JavaScript tests:

```bash
npm test
```

- Python tests:

```bash
pytest
```


## GitHub Pages Option

<<<<<<< HEAD
## License

This project is licensed under the [MIT License](LICENSE).
=======
If you prefer using GitHub Pages, place the site files inside a `docs/` folder and enable Pages from that directory (see `DEPLOYMENT_GITHUB.md`). The `/api/ask` worker should still be deployed on Cloudflare or another serverless platform so the chat feature continues to function.
>>>>>>> fce1fd1f
<|MERGE_RESOLUTION|>--- conflicted
+++ resolved
@@ -121,13 +121,6 @@
 pytest
 ```
 
-
 ## GitHub Pages Option
 
-<<<<<<< HEAD
-## License
-
-This project is licensed under the [MIT License](LICENSE).
-=======
-If you prefer using GitHub Pages, place the site files inside a `docs/` folder and enable Pages from that directory (see `DEPLOYMENT_GITHUB.md`). The `/api/ask` worker should still be deployed on Cloudflare or another serverless platform so the chat feature continues to function.
->>>>>>> fce1fd1f
+If you prefer using GitHub Pages, place the site files inside a `docs/` folder and enable Pages from that directory (see `DEPLOYMENT_GITHUB.md`). The `/api/ask` worker should still be deployed on Cloudflare or another serverless platform so the chat feature continues to function.